--- conflicted
+++ resolved
@@ -377,12 +377,6 @@
   return result;
 }
 
-<<<<<<< HEAD
-export function nextFrame(): Promise<void> {
-  return new Promise<void>(resolve => {
-    requestAnimationFrame(() => resolve());
-  });
-=======
 /**
  * Returns true if the new type can't encode the old type without loss of
  * precision.
@@ -398,5 +392,15 @@
     return false;
   }
   return true;
->>>>>>> db4d80e5
+}
+
+/**
+ * Returns a promise that resolve when a requestAnimationFrame has completed.
+ * This is simply a sugar method so that users can do the following:
+ * `await dl.nextFrame();`
+ */
+export function nextFrame(): Promise<void> {
+  return new Promise<void>(resolve => {
+    requestAnimationFrame(() => resolve());
+  });
 }